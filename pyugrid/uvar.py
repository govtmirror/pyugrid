#!/usr/bin/env python

"""
UVar object, used to hold variables that are associated with a UGrid.

"""

from __future__ import (absolute_import, division, print_function)

import numpy as np
from collections import OrderedDict

try:
    from .util import asarraylike, isarraylike
except ValueError:
    from util import asarraylike, isarraylike



class UVar(object):
    """
    A class to hold a variable associated with the UGrid. Data can be on the
    nodes, edges, etc. -- "UGrid Variable"

    It holds an array of the data, as well as the attributes associated
    with that data  -- this is mapped to a netcdf variable with
    attributes(attributes get stored in the netcdf file)
    """

    def __init__(self, name, location='none', data=None, attributes=None):
        """
        create a UVar object
        :param name: the name of the data (depth, u_velocity, etc.)
        :type name: string

        :param location: the type of grid element the data is associated with:
                         'node', 'edge', or 'face' the data is assigned to

        :param data: the data
        :type data: 1-d numpy array or array-like object ().
                    If you have a list or tuple,
                    it should be converted or something compatible (list, etc.)

        """
        self.name = name

<<<<<<< HEAD
        if location not in ['node', 'edge', 'face', 'boundary', 'none']:
            raise ValueError(
                "location must be one of: 'node', 'edge', 'face', 'boundary', or 'none'")
=======
        if location not in ['node', 'edge', 'face', 'boundary']:
            raise ValueError("location must be one of: "
                             "'node', 'edge', 'face', 'boundary'")
>>>>>>> 27981a9b

        self.location = location

        if data is None:
<<<<<<< HEAD
            # could be any data type
            self._data = np.zeros((0,), dtype=np.float64)
        else:
            self._data = asarraylike(data)

        if attributes is None and data is not None and hasattr(data, '__dict__'):
            self.update(data.__dict__)
        else:
            self.update(attributes)
        self._cache = OrderedDict()

    def update(self, attr):
        """

        :param attr: Dict containing attributes to be added to the object
        """
        for key, val in attr.items():
            setattr(self, key, val)
=======
            # Could be any data type.
            self._data = np.zeros((0,), dtype=np.float64)
        else:
            self._data = asarraylike(data)
        self.attributes = {} if attributes is None else attributes
>>>>>>> 27981a9b

    @property
    def data(self):
        return self._data

    @data.setter
    def data(self, data):
        self._data = asarraylike(data)

    @data.deleter
    def data(self):
        self._data = self._data = np.zeros((0,), dtype=np.float64)

    @property
    def shape(self):
        return self.data.shape

    @property
    def max(self):
        return np.max(self._data)

    @property
    def min(self):
        return np.min(self._data)

    @property
    def dtype(self):
        return self.data.dtype

    @property
    def ndim(self):
        return self.data.ndim

    def __getitem__(self, item):
        """
        Transfers responsibility to the data's __getitem__ if not cached
        """
        rv = None
        if str(item) in self._cache:
            rv = self._cache[str(item)]
        else:
            rv = self._data.__getitem__(item)
            self._cache[str(item)] = rv
            if len(self._cache) > 3:
                self._cache.popitem(last=False)
        return rv

    def __str__(self):
<<<<<<< HEAD
        return "UVar object: {0:s}, on the {1:s}s, and {2:d} data points\nAttributes: {3}".format(self.name, self.location, len(self.data), self.attributes)

    def __len__(self):
        return len(self.data)


class UMVar(object):
    """
    A class to group multiple UVars (or other data sources) and retrieve common information. All the variables
    grouped in this class must have the same shape, location, and unique names.
    TODO: Add attribues that all grouped variables have in common to the UMVar?
    """

    def __init__(self, name, location='none', data=None, attributes=None):
        """
        :param name: the name of the data (depth, u_velocity, etc.)
        :type name: string

        :param location: the type of grid element the data is associated with:
                         'node', 'edge', or 'face' the data is assigned to

        :param data: the data
        :type data: list-like of data sources that satisfy the conditions of util.asarraylike. All data sources
        must have the same shape.
        Examples: netCDF Dataset, numpy array
        """
        self.name = name

        if location not in ['node', 'edge', 'face', 'boundary', 'none']:
            raise ValueError(
                "location must be one of: 'node', 'edge', 'face', 'boundary', or 'none'")

        self.location = location

        if len(data) == 1:
            raise ValueError(
                "UMVar need at least 2 data sources of the same size and shape")

        if not all([isarraylike(d) for d in data]):
            raise ValueError("Data must satisfy isarraylike or be a UVar")

        self.shape = data[0].shape
        if not all([d.shape == self.shape for d in data]):
            raise ValueError(
                "All data sources must be the same size and shape")

        for d in data:
            setattr(self, d.name, d)

        self.variables = [d.name for d in data]
        self._cache = OrderedDict()

    def add_var(self, var):
        if var.shape != self.shape:
            raise ValueError(
                'Variable {0} has incorrect shape {1}'.format(var.name, var.shape))
        if var.name in self.variables:
            raise ValueError(
                'Variable {0} already exists in UMVar'.format(var.name))
        self.variables.append(var.name)
        setattr(self, var.name, var)

    def __getitem__(self, item):
        if str(item) in self._cache:
            return self._cache[str(item)]
        else:
            rv = np.ma.column_stack(
                [self.__getattribute__(var).__getitem__(item) for var in self.variables])
            self._cache[str(item)] = rv
            if len(self._cache) > 3:
                self._cache.popitem(last=False)
            return rv


if __name__ == "__main__":
    import netCDF4 as ncdf
    df = ncdf.Dataset('../test/files/21_tri_mesh.nc')
    u = UVar('EW_water_velocity', 'node', df['u'])
    v = UVar('NS_water_velocity', 'node', df['v'])
    vels = UMVar('velocity', 'node', [u, v])
    vels.add_var(u)
    pass
=======
        print("in __str__, data is:", self.data)
        msg = ("UVar object: {0:s}, on the {1:s}s, and {2:d} data "
               "points\nAttributes: {3}").format
        return msg(self.name, self.location, len(self.data), self.attributes)
>>>>>>> 27981a9b
<|MERGE_RESOLUTION|>--- conflicted
+++ resolved
@@ -1,8 +1,7 @@
 #!/usr/bin/env python
 
 """
-UVar object, used to hold variables that are associated with a UGrid.
-
+UVar object, used to hold variables that are associated with a ugrid
 """
 
 from __future__ import (absolute_import, division, print_function)
@@ -16,14 +15,13 @@
     from util import asarraylike, isarraylike
 
 
-
 class UVar(object):
     """
-    A class to hold a variable associated with the UGrid. Data can be on the
+    A class to hold a variable associated with the UGrid. Data can be on the 
     nodes, edges, etc. -- "UGrid Variable"
 
     It holds an array of the data, as well as the attributes associated
-    with that data  -- this is mapped to a netcdf variable with
+    with that data  -- this is mapped to a netcdf variable with 
     attributes(attributes get stored in the netcdf file)
     """
 
@@ -38,31 +36,21 @@
 
         :param data: the data
         :type data: 1-d numpy array or array-like object ().
-                    If you have a list or tuple,
-                    it should be converted or something compatible (list, etc.)
-
+                    IF you have a list or tuple, it should be converted or something compatible (list, etc.)        
         """
         self.name = name
 
-<<<<<<< HEAD
-        if location not in ['node', 'edge', 'face', 'boundary', 'none']:
-            raise ValueError(
-                "location must be one of: 'node', 'edge', 'face', 'boundary', or 'none'")
-=======
         if location not in ['node', 'edge', 'face', 'boundary']:
             raise ValueError("location must be one of: "
                              "'node', 'edge', 'face', 'boundary'")
->>>>>>> 27981a9b
 
         self.location = location
 
         if data is None:
-<<<<<<< HEAD
-            # could be any data type
+            # Could be any data type.
             self._data = np.zeros((0,), dtype=np.float64)
         else:
             self._data = asarraylike(data)
-
         if attributes is None and data is not None and hasattr(data, '__dict__'):
             self.update(data.__dict__)
         else:
@@ -76,13 +64,6 @@
         """
         for key, val in attr.items():
             setattr(self, key, val)
-=======
-            # Could be any data type.
-            self._data = np.zeros((0,), dtype=np.float64)
-        else:
-            self._data = asarraylike(data)
-        self.attributes = {} if attributes is None else attributes
->>>>>>> 27981a9b
 
     @property
     def data(self):
@@ -131,12 +112,13 @@
         return rv
 
     def __str__(self):
-<<<<<<< HEAD
-        return "UVar object: {0:s}, on the {1:s}s, and {2:d} data points\nAttributes: {3}".format(self.name, self.location, len(self.data), self.attributes)
+        print("in __str__, data is:", self.data)
+        msg = ("UVar object: {0:s}, on the {1:s}s, and {2:d} data "
+               "points\nAttributes: {3}").format
+        return msg(self.name, self.location, len(self.data), self.attributes)
 
     def __len__(self):
         return len(self.data)
-
 
 class UMVar(object):
     """
@@ -213,10 +195,4 @@
     v = UVar('NS_water_velocity', 'node', df['v'])
     vels = UMVar('velocity', 'node', [u, v])
     vels.add_var(u)
-    pass
-=======
-        print("in __str__, data is:", self.data)
-        msg = ("UVar object: {0:s}, on the {1:s}s, and {2:d} data "
-               "points\nAttributes: {3}").format
-        return msg(self.name, self.location, len(self.data), self.attributes)
->>>>>>> 27981a9b
+    pass
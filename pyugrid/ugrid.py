#!/usr/bin/env python

"""
ugrid classes

set of classes for working with unstructured model grids

The "ugrid" class is the base class: it stores everything in memory

It can read from and write to netcdf files in the UGRID format.

It may be able to reference a netcdf file at some point, rather than storing
directly in memory.

NOTE: only support for triangular mesh grids at the moment.

"""

from __future__ import (absolute_import, division, print_function)

import numpy as np

from . import read_netcdf
# Used for simple locate_face test.
# from py_geometry.cy_point_in_polygon import point_in_poly as point_in_tri.
from .util import point_in_tri
from .uvar import UVar

# datatype used for indexes -- might want to change for 64 bit some day.
IND_DT = np.int32
NODE_DT = np.float64  # datatype used for node coordinates.


class UGrid(object):
    """
    A basic class to hold an unstructured grid (triangular mesh).

    The internal structure mirrors the netcdf data standard.
    """

    def __init__(self,
                 nodes=None,
                 faces=None,
                 edges=None,
                 boundaries=None,
                 face_face_connectivity=None,
                 face_edge_connectivity=None,
                 edge_coordinates=None,
                 face_coordinates=None,
                 boundary_coordinates=None,
                 data=None,
                 mesh_name="mesh",
                 ):
        """
        ugrid class -- holds, saves, etc. an unstructured grid

<<<<<<< HEAD
        :param nodes=None : the coordinates of the nodes
        :type nodes: (NX2) array of floats

        :param faces=None : the faces of the grid -- indexes into the nodes array
        :type faces: (NX3) array of integers

        :param edges=None : the edges of the grid --  of indexes into the nodes array
        :type edges: (NX2) array of integers

        :param boundaries=None: specification of the boundaries -- are usually a subset of edges
                                where boundary condition information, etc is stored.
                                (NX2) integer array of indexes into the nodes array
        :type boundaries: numpy array of integers
=======
        :param nodes=None : the coordinates of the nodes -- (Nx2) float array
        :param faces=None : the faces of the grid -- (Nx3) integer array of
                            indexes into the nodes array.
        :param edges=None : the edges of the grid -- (Nx2) integer array of
                            indexes into the nodes array.
        :param boundaries=None: specification of the boundaries -- are usually
                                a subset of edges where boundary condition
                                information, etc is stored.  (Nx2) integer
                                array of indexes into the nodes array.
        :type boundaries: numpy array of integer dtype.
>>>>>>> 8dab25c5


        :param face_face_connectivity=None: connectivity arrays.
        :param face_edge_connectivity=None: connectivity arrays.

        :param edge_coordinates=None: representative coordinate of the edges.
        :param face_coordinates=None: representative coordinate of the faces.
        :param boundary_coordinates=None: representative coordinate of the
                                          boundaries.

<<<<<<< HEAD
        :param edge_coordinates=None: representative coordinate of the edges
        :type edge_coordinates: (NX2) array of floats

        :param face_coordinates=None: representative coordinate of the faces (NX2) float array
        :type face_coordinates: (NX2) array of floats


        :param boundary_coordinates=None: representative coordinate of the boundaries
        :type boundary_coordinates: (NX2) array of floats
=======
>>>>>>> 8dab25c5


<<<<<<< HEAD
        :param data = None: associated variables
        :type data: dict of UVar objects

        :param mesh_name = "mesh": optional name for the mesh
        :type string:
=======
        :param mesh_name = "mesh": optional name for the mesh
        :type string:

        Often this is too much data to pass in as literals -- so usually
        specialized constructors will be used instead (load from file, etc).
>>>>>>> 8dab25c5

        """

        self.nodes = nodes
        self.faces = faces
        self.edges = edges
        self.boundaries = boundaries

        self.face_face_connectivity = face_face_connectivity
        self.face_edge_connectivity = face_edge_connectivity

        self.edge_coordinates = edge_coordinates
        self.face_coordinates = face_coordinates
        self.boundary_coordinates = boundary_coordinates

        self.mesh_name = mesh_name

<<<<<<< HEAD
        # the data associated with the grid
        # should be a dict of UVar objects
=======
        # The data associated with the grid
        # should be a dict of DataSet objects.
>>>>>>> 8dab25c5

        self._data = {}  # The data associated with the grid.
        if data is not None:
            for dataset in data.values():
                self.add_data(dataset)

        # A kdtree is used to locate nodes.
        # It will be created if/when it is needed.
        self._kdtree = None

    @classmethod
    def from_ncfile(klass, nc_url, mesh_name=None, load_data=False):
        """
        create a UGrid object from a netcdf file name (or opendap url)

        :param nc_url: the filename or OpenDap url you want to load

        :param mesh_name=None: the name of the mesh you want. If None, then
                               you'll get the only mesh in the file. If there
                               is more than one mesh in the file, a ValueError
                               Will be raised
        :param load_data=False: flag to indicate whether you want to load the
                                associated data or not.  The mesh will be
                                loaded in any case.  If False, only the mesh
                                will be loaded.  If True, then all the data
                                associated with the mesh will be loaded.
                                This could be huge!
        :type load_data: boolean

        """
        grid = klass()
        read_netcdf.load_grid_from_ncfilename(nc_url, grid,
                                              mesh_name, load_data)
        return grid

    @classmethod
    def from_nc_dataset(klass, nc, mesh_name=None, load_data=False):
        """
        create a UGrid object from a netcdf file (or opendap url)

        :param nc: An already open Dataset object
        :type nc: netCDF4.DataSet

        :param mesh_name=None: the name of the mesh you want. If None, then
                               you'll get the only mesh in the file. If there
                               is more than one mesh in the file, a ValueError
                               Will be raised

        :param load_data=False: flag to indicate whether you want to load the
                                associated data or not.  The mesh will be
                                loaded in any case.  If False, only the mesh
                                will be loaded.  If True, then all the data
                                associated with the mesh will be loaded.
                                This could be huge!

        :type load_data: boolean

        """
        grid = klass()
        read_netcdf.load_grid_from_nc_dataset(nc, grid, mesh_name, load_data)
        return grid

    def check_consistent(self):
        """
        Check if the various data is consistent: the edges and faces reference
        existing nodes, etc.

        """
        raise NotImplementedError

    @property
    def num_vertices(self):
        """
        Number of vertices in a face.

        """
        if self._faces is None:
            return None
        else:
            return self._faces.shape[1]

    @property
    def nodes(self):
        return self._nodes

    @nodes.setter
    def nodes(self, nodes_coords):
        # Room here to do consistency checking, etc.
        # For now -- simply make sure it's a numpy array.
        if nodes_coords is None:
<<<<<<< HEAD
            self.nodes = np.zeros((0,2), dtype=NODE_DT)
=======
            self.nodes = np.zeros((0, 2), dtype=NODE_DT)
>>>>>>> 8dab25c5
        else:
            self._nodes = np.asarray(nodes_coords, dtype=NODE_DT)

    @nodes.deleter
    def nodes(self):
        # If there are no nodes, there can't be anything else.
        self._nodes = np.zeros((0, 2), dtype=NODE_DT)
        self._edges = None
        self._faces = None
        self._boundaries = None

    @property
    def faces(self):
        return self._faces

    @faces.setter
    def faces(self, faces_indexes):
        # Room here to do consistency checking, etc.
        # For now -- simply make sure it's a numpy array.
        if faces_indexes is not None:
            self._faces = np.asarray(faces_indexes, dtype=IND_DT)
        else:
            self._faces = None
            # Other things are no longer valid.
            self._face_face_connectivity = None
            self._face_edge_connectivity = None

    @faces.deleter
    def faces(self):
        self._faces = None
        self._faces = None
        # Other things are no longer valid.
        self._face_face_connectivity = None
        self._face_edge_connectivity = None
        self.edge_coordinates = None

    @property
    def edges(self):
        return self._edges

    @edges.setter
    def edges(self, edges_indexes):
        # Room here to do consistency checking, etc.
        # For now -- simply make sure it's a numpy array.
        if edges_indexes is not None:
            self._edges = np.asarray(edges_indexes, dtype=IND_DT)
        else:
            self._edges = None
            self._face_edge_connectivity = None

    @edges.deleter
    def edges(self):
        self._edges = None
        self._face_edge_connectivity = None
        self.edge_coordinates = None

    @property
    def boundaries(self):
        return self._boundaries

    @boundaries.setter
    def boundaries(self, boundaries_indexes):
        # Room here to do consistency checking, etc.
        # For now -- simply make sure it's a numpy array.
        if boundaries_indexes is not None:
            self._boundaries = np.asarray(boundaries_indexes, dtype=IND_DT)
        else:
            self._boundaries = None

    @boundaries.deleter
    def boundaries(self):
        self._boundaries = None
        self.boundary_coordinates = None

    @property
    def face_face_connectivity(self):
        return self._face_face_connectivity

    @face_face_connectivity.setter
    def face_face_connectivity(self, face_face_connectivity):
        # Add more checking?
        if face_face_connectivity is not None:
            face_face_connectivity = np.asarray(face_face_connectivity,
                                                dtype=IND_DT)
            if face_face_connectivity.shape != (len(self.faces),
                                                self.num_vertices):
                msg = ("face_face_connectivity must be size "
                       "(num_faces, {})").format
                raise ValueError(msg(self.num_vertices))
        self._face_face_connectivity = face_face_connectivity

    @face_face_connectivity.deleter
    def face_face_connectivity(self):
        self._face_face_connectivity = None

    @property
    def face_edge_connectivity(self):
        return self._face_edge_connectivity

    @face_edge_connectivity.setter
    def face_edge_connectivity(self, face_edge_connectivity):
        # Add more checking?
        if face_edge_connectivity is not None:
            face_edge_connectivity = np.asarray(face_edge_connectivity,
                                                dtype=IND_DT)
            if face_edge_connectivity.shape != (len(self.faces),
                                                self.num_vertices):
                msg = ("face_face_connectivity must be size "
                       "(num_face, {})").format
                raise ValueError(msg(self.num_vertices))
        self._face_edge_connectivity = face_edge_connectivity

    @face_edge_connectivity.deleter
    def face_edge_connectivity(self):
        self._face_edge_connectivity = None

    @property
    def data(self):
        """
        dict of data associated with the data arrays
        You can't set this -- must use UGrid.add_data().

        """
        return self._data

    def add_data(self, data_set):
        """
        Add a UVar to the data dict

<<<<<<< HEAD
        :param data_set: the UVar object to add. its name will be the key in the data dict.
        :type data_set: a ugrid.UVar object
=======
        :param data_set: the DataSet object to add.
                         Its name will be the key in the data dict.
        :type data_set: a ugrid.DataSet object
>>>>>>> 8dab25c5

        Some sanity checking is done to make sure array sizes are correct.

        """
        # Size check:
        if data_set.location == 'node':
            if len(data_set.data) != len(self.nodes):
                raise ValueError("length of data array must match"
                                 "the number of nodes")
        elif data_set.location == 'edge':
            if len(data_set.data) != len(self.edges):
                raise ValueError("length of data array must match"
                                 "the number of edges")
        elif data_set.location == 'face':
            if len(data_set.data) != len(self.faces):
                raise ValueError("length of data array must match"
                                 "the number of faces")
        elif data_set.location == 'boundary':
            if len(data_set.data) != len(self.boundaries):
                raise ValueError("length of data array must match"
                                 "the number of boundaries")
        else:
            msg = "Can't add data associated with '{}'".format
            raise ValueError(msg(data_set.location))
        self._data[data_set.name] = data_set

    def find_data_sets(self, standard_name, location=None):
        """
<<<<<<< HEAD
        Find all :py:class:`UVar`s that match the specified standard name

        :param str standard_name: the standard name attribute (based on the UGRID conventions)

        :keyword location: optional attribute location to narrow the returned
                           :py:class:`UVar`s (one of 'node', 'edge', 'face', or 'boundary').

        :return: set of matching :py:class:`UVar`s
=======
        Find all :py:class:`DataSet`s that match the specified standard name.

        :param str standard_name: the standard name attribute
                                  (based on the UGRID conventions).

        :keyword location: optional attribute location to narrow the returned
                           :py:class:`DataSet`s (one of 'node', 'edge',
                           'face', or 'boundary').

        :return: set of matching :py:class:`DataSet`s.

>>>>>>> 8dab25c5
        """
        found = set()
        for ds in self._data.values():
            if not ds.attributes or 'standard_name' not in ds.attributes:
                continue
            if ds.attributes['standard_name'] == standard_name:
                if location is not None and ds.location != location:
                    continue
                found.add(ds)
        return found

    def locate_nodes(self, points):
        """
        Returns the index of the closest nodes to the input locations.

        :param points: the lons/lats of locations you want the nodes
                       closest to.
        :type point: a (N, 2) ndarray of points
                     (or something that can be converted).

        :returns: the index of the closest node.

        """
        if self._kdtree is None:
            self._build_kdtree()

        node_inds = self._kdtree.query(points, k=1)[1]
        return node_inds

    def _build_kdtree(self):
        # Only import if it's used.
        from scipy.spatial import cKDTree
        self._kdtree = cKDTree(self.nodes)

    def locate_face_simple(self, point):
        """
        Returns the index of the face that the point is in.

        Returns `None` if the point is not in the mesh.

        :param point:  the point that you want to locate -- (x, y).

        This is a very simple, look through all the faces search.
        It is slow ( O(N) ), but should be robust

        """
        for i, face in enumerate(self._faces):
            f = self._nodes[face]
            if point_in_tri(f, point):
                return i
        return None

    def build_face_face_connectivity(self):
        """
        Builds the face_face_connectivity array:
        essentially giving the neighbors of each triangle.

        Note: arbitrary order and CW vs CCW may not be consistent.

<<<<<<< HEAD
        note: arbitrary order and CW vs CCW may not be consistent
=======
>>>>>>> 8dab25c5
        """
        num_vertices = self.num_vertices
        num_faces = self.faces.shape[0]
        face_face = np.zeros((num_faces, num_vertices), dtype=IND_DT)
        face_face += -1  # Fill with -1.

<<<<<<< HEAD
        # loop through all the triangles to find the matching edges:
        edges = {} # dict to store the edges in
=======
        # Loop through all the triangles to find the matching edges:
        edges = {}  # dict to store the edges in.
>>>>>>> 8dab25c5
        for i, face in enumerate(self.faces):
            # Loop through edges of the triangle:
            for j in range(num_vertices):
                if j < self.num_vertices-1:
                    edge = (face[j], face[j+1])
                else:
                    edge = (face[-1], face[0])
<<<<<<< HEAD
                if edge[0] > edge[1]: # sort the node numbers
                    edge = (edge[1], edge[0])
                # see if it is already in there
=======
                if edge[0] > edge[1]:  # Sort the node numbers.
                    edge = (edge[1], edge[0])
                # See if it is already in there.
>>>>>>> 8dab25c5
                prev_edge = edges.pop(edge, None)
                if prev_edge is not None:
                    face_num, edge_num = prev_edge
                    face_face[i, j] = face_num
                    face_face[face_num, edge_num] = i
                else:
                    edges[edge] = (i, j)  # face num, edge_num.
        self._face_face_connectivity = face_face

    def build_edges(self):
        """
        Builds the edges array: all the edges defined by the triangles

        This will replace the existing edge array, if there is one.

        NOTE: arbitrary order -- should the order be preserved?
<<<<<<< HEAD
=======

>>>>>>> 8dab25c5
        """
        num_vertices = self.num_vertices
        num_faces = self.faces.shape[0]
        face_face = np.zeros((num_faces, num_vertices), dtype=IND_DT)
        face_face += -1  # Fill with -1.

        # Loop through all the faces to find all the edges:
        edges = set()  # Use a set so no duplicates.
        for i, face in enumerate(self.faces):
            # Loop through edges:
            for j in range(num_vertices):
                edge = (face[j-1], face[j])
<<<<<<< HEAD
                if edge[0] > edge[1]: # flip them
=======
                if edge[0] > edge[1]:  # Flip them.
>>>>>>> 8dab25c5
                    edge = (edge[1], edge[0])
                edges.add(edge)
        self._edges = np.array(list(edges), dtype=IND_DT)

    def build_boundaries(self):
        """
        Builds the boundary segments from the cell array.

        It is assumed that -1 means no neighbor, which indicates a boundary

        This will over-write the existing boundaries array if there is one.

        This is a not-very-smart just loop through all the faces method.

        """
        boundaries = []
        for i, face in enumerate(self.face_face_connectivity):
            for j, neighbor in enumerate(face):
                if neighbor == -1:
                    if j == self.num_vertices-1:
                        bound = (self.faces[i, -1], self.faces[i, 0])
                    else:
<<<<<<< HEAD
                        bound = ( self.faces[i,j], self.faces[i,j+1] )
=======
                        bound = (self.faces[i, j], self.faces[i, j+1])
>>>>>>> 8dab25c5
                    boundaries.append(bound)
        self.boundaries = boundaries

    def build_face_edge_connectivity(self):
        """
        Builds the face-edge connectivity array

        Not implemented yet.

        """
        raise NotImplementedError

    def build_face_coordinates(self):
        """
        Builds the face_coordinates array, using the average of the
        nodes defining each face.

        Note that you may want a different definition of the face
        coordinates than this computes, but this is here to have
        an easy default.

        This will write-over an existing face_coordinates array.

        Useful if you want this in the output file.

        """
        face_coordinates = np.zeros((len(self.faces), 2), dtype=NODE_DT)
        # FIXME: there has got to be a way to vectorize this.
        for i, face in enumerate(self.faces):
            coords = self.nodes[face]
            face_coordinates[i] = coords.mean(axis=0)
        self.face_coordinates = face_coordinates

    def build_edge_coordinates(self):
        """
        Builds the face_coordinates array, using the average of the
        nodes defining each edge.

        Note that you may want a different definition of the edge
        coordinates than this computes, but this is here to have
        an easy default.


        This will write-over an existing face_coordinates array

        Useful if you want this in the output file

        """
        edge_coordinates = np.zeros((len(self.edges), 2), dtype=NODE_DT)
        # FIXME: there has got to be a way to vectorize this.
        for i, edge in enumerate(self.edges):
            coords = self.nodes[edge]
            edge_coordinates[i] = coords.mean(axis=0)
        self.edge_coordinates = edge_coordinates

    def build_boundary_coordinates(self):
        """
        Builds the boundary_coordinates array, using the average of the
        nodes defining each boundary segment.

        Note that you may want a different definition of the boundary
        coordinates than this computes, but this is here to have
        an easy default.

        This will write-over an existing face_coordinates array

        Useful if you want this in the output file

        """
        boundary_coordinates = np.zeros((len(self.boundaries), 2),
                                        dtype=NODE_DT)
        # FXIME: there has got to be a way to vectorize this.
        for i, bound in enumerate(self.boundaries):
            coords = self.nodes[bound]
            boundary_coordinates[i] = coords.mean(axis=0)
        self.boundary_coordinates = boundary_coordinates

    def save_as_netcdf(self, filepath):
        """
        Save the ugrid object as a netcdf file.

        :param filepath: path to file you want o save to.  An existing one
                         will be clobbered if it already exists.

        Follows the convention established by the netcdf UGRID working group:

        http://publicwiki.deltares.nl/display/NETCDF/Deltares+CF+proposal+for+Unstructured+Grid+data+model

        """
        mesh_name = self.mesh_name

        # FIXME: Why not use netCDF4.Dataset instead of renaming?
        from netCDF4 import Dataset as ncDataset
        # Create a new netcdf file.
        with ncDataset(filepath, mode="w", clobber=True) as nclocal:

            nclocal.createDimension(mesh_name+'_num_node', len(self.nodes))
            if self._edges is not None:
                nclocal.createDimension(mesh_name+'_num_edge', len(self.edges))
            if self._boundaries is not None:
                nclocal.createDimension(mesh_name+'_num_boundary',
                                        len(self.boundaries))
            if self._faces is not None:
                nclocal.createDimension(mesh_name+'_num_face', len(self.faces))
                nclocal.createDimension(mesh_name+'_num_vertices',
                                        self.faces.shape[1])
            nclocal.createDimension('two', 2)

<<<<<<< HEAD
            #mesh topology
            mesh = nclocal.createVariable(mesh_name, IND_DT, (), )
            mesh.cf_role = "mesh_topology"
            mesh.long_name = "Topology data of 2D unstructured mesh"
            mesh.topology_dimension = 2
            mesh.node_coordinates = "{0}_node_lon {0}_node_lat".format(mesh_name)
=======
            # Mesh topology.
            mesh = nclocal.createVariable(mesh_name, IND_DT, (),)
            mesh.cf_role = "mesh_topology"
            mesh.long_name = "Topology data of 2D unstructured mesh"
            mesh.topology_dimension = 2
            coord = "{0}_node_lon {0}_node_lat".format
            mesh.node_coordinates = coord(mesh_name)
>>>>>>> 8dab25c5

            if self.edges is not None:
                # Attribute required if variables will be defined on edges.
                mesh.edge_node_connectivity = mesh_name+"_edge_nodes"
                if self.edge_coordinates is not None:
                    # Optional attribute (requires edge_node_connectivity).
                    coord = "{0}_edge_lon {0}_edge_lat".format
                    mesh.edge_coordinates = coord(mesh_name)
            if self.faces is not None:
                mesh.face_node_connectivity = mesh_name+"_face_nodes"
                if self.face_coordinates is not None:
<<<<<<< HEAD
                    mesh.face_coordinates = "{0}_face_lon {0}_face_lat".format(mesh_name) ##  optional attribute
=======
                    # Optional attribute.
                    coord = "{0}_face_lon {0}_face_lat".format
                    mesh.face_coordinates = coord(mesh_name)
>>>>>>> 8dab25c5
            if self.face_edge_connectivity is not None:
                # Optional attribute (requires edge_node_connectivity).
                mesh.face_edge_connectivity = mesh_name + "_face_edges"
            if self.face_face_connectivity is not None:
                # Optional attribute.
                mesh.face_face_connectivity = mesh_name + "_face_links"
            if self.boundaries is not None:
                mesh.boundary_node_connectivity = mesh_name+"_boundary_nodes"

            # FIXME: This could be re-factored to be more generic, rather than
            # separate for each type of data see the coordinates example below.
            if self.faces is not None:
                nc_create_var = nclocal.createVariable
                face_nodes = nc_create_var(mesh_name + "_face_nodes", IND_DT,
                                           (mesh_name + '_num_face',
                                            mesh_name + '_num_vertices'),)
                face_nodes[:] = self.faces

                face_nodes.cf_role = "face_node_connectivity"
                face_nodes.long_name = ("Maps every triangular face to "
                                        "its three corner nodes.")
                face_nodes.start_index = 0

            if self.edges is not None:
                nc_create_var = nclocal.createVariable
                edge_nodes = nc_create_var(mesh_name + "_edge_nodes", IND_DT,
                                           (mesh_name + '_num_edge', 'two'),)
                edge_nodes[:] = self.edges

                edge_nodes.cf_role = "edge_node_connectivity"
                edge_nodes.long_name = ("Maps every edge to the two "
                                        "nodes that it connects.")
                edge_nodes.start_index = 0

            if self.boundaries is not None:
                nc_create_var = nclocal.createVariable
                boundary_nodes = nc_create_var(mesh_name + "_boundary_nodes",
                                               IND_DT,
                                               (mesh_name + '_num_boundary',
                                                'two'),)
                boundary_nodes[:] = self.boundaries

                boundary_nodes.cf_role = "boundary_node_connectivity"
                boundary_nodes.long_name = ("Maps every boundary segment to "
                                            "the two nodes that it connects.")
                boundary_nodes.start_index = 0

            # Optional "coordinate variables."
            for location in ['face', 'edge', 'boundary']:
                loc = "{0}_coordinates".format(location)
                if getattr(self, loc) is not None:
                    for axis, ind in [('lat', 1), ('lon', 0)]:
                        nc_create_var = nclocal.createVariable
                        name = "{0}_{1}_{2}".format(mesh_name, location, axis)
                        dimensions = "{0}_num_{1}".format(mesh_name, location)
                        var = nc_create_var(name, NODE_DT,
                                            dimensions=(dimensions),)
                        loc = "{0}_coordinates".format(location)
                        var[:] = getattr(self, loc)[:, ind]
                        # Attributes of the variable.
                        var.standard_name = ("longitude" if axis == 'lon'
                                             else 'latitude')
                        var.units = ("degrees_east" if axis == 'lon'
                                     else 'degrees_north')
                        name = "Characteristics {0} of 2D mesh {1}".format
                        var.long_name = name(var.standard_name, location)

            # The node data.
            node_lon = nclocal.createVariable(mesh_name+'_node_lon',
                                              self._nodes.dtype,
                                              (mesh_name+'_num_node',),
                                              chunksizes=(len(self.nodes), ),
                                              # zlib=False,
                                              # complevel=0,
                                              )
            node_lon[:] = self.nodes[:, 0]
            node_lon.standard_name = "longitude"
            node_lon.long_name = "Longitude of 2D mesh nodes."
            node_lon.units = "degrees_east"

            node_lat = nclocal.createVariable(mesh_name+'_node_lat',
                                              self._nodes.dtype,
                                              (mesh_name+'_num_node',),
                                              chunksizes=(len(self.nodes), ),
                                              # zlib=False,
                                              # complevel=0,
                                              )
            node_lat[:] = self.nodes[:, 1]
            node_lat.standard_name = "latitude"
            node_lat.long_name = "Latitude of 2D mesh nodes."
            node_lat.units = "degrees_north"

            # Write the associated data.
            for dataset in self.data.values():
                if dataset.location == 'node':
                    shape = (mesh_name + '_num_node',)
                    coordinates = "{0}_node_lon {0}_node_lat".format(mesh_name)
                    chunksizes = (len(self.nodes), )
                elif dataset.location == 'face':
                    shape = (mesh_name + '_num_face',)
                    coord = "{0}_face_lon {0}_face_lat".format
                    coordinates = (coord(mesh_name) if self.face_coordinates
                                   is not None else None)
                    chunksizes = (len(self.faces), )
                elif dataset.location == 'edge':
                    shape = (mesh_name + '_num_edge',)
                    coord = "{0}_edge_lon {0}_edge_lat".format
                    coordinates = (coord(mesh_name) if self.edge_coordinates
                                   is not None else None)
                    chunksizes = (len(self.edges), )
                elif dataset.location == 'boundary':
                    shape = (mesh_name + '_num_boundary',)
                    coord = "{0}_boundary_lon {0}_boundary_lat".format
                    bcoord = self.boundary_coordinates
                    coordinates = (coord(mesh_name) if bcoord
                                   is not None else None)
                    chunksizes = (len(self.boundaries), )
                data_var = nclocal.createVariable(dataset.name,
                                                  dataset.data.dtype,
                                                  shape,
                                                  chunksizes=chunksizes,
                                                  # zlib=False,
                                                  # complevel=0,
                                                  )
                data_var[:] = dataset.data
                # Add the standard attributes:
                data_var.location = dataset.location
                data_var.mesh = mesh_name
                if coordinates is not None:
                    data_var.coordinates = coordinates
                # Add the extra attributes.
                for att_name, att_value in dataset.attributes.items():
                    setattr(data_var, att_name, att_value)
            nclocal.sync()<|MERGE_RESOLUTION|>--- conflicted
+++ resolved
@@ -54,7 +54,6 @@
         """
         ugrid class -- holds, saves, etc. an unstructured grid
 
-<<<<<<< HEAD
         :param nodes=None : the coordinates of the nodes
         :type nodes: (NX2) array of floats
 
@@ -68,19 +67,6 @@
                                 where boundary condition information, etc is stored.
                                 (NX2) integer array of indexes into the nodes array
         :type boundaries: numpy array of integers
-=======
-        :param nodes=None : the coordinates of the nodes -- (Nx2) float array
-        :param faces=None : the faces of the grid -- (Nx3) integer array of
-                            indexes into the nodes array.
-        :param edges=None : the edges of the grid -- (Nx2) integer array of
-                            indexes into the nodes array.
-        :param boundaries=None: specification of the boundaries -- are usually
-                                a subset of edges where boundary condition
-                                information, etc is stored.  (Nx2) integer
-                                array of indexes into the nodes array.
-        :type boundaries: numpy array of integer dtype.
->>>>>>> 8dab25c5
-
 
         :param face_face_connectivity=None: connectivity arrays.
         :param face_edge_connectivity=None: connectivity arrays.
@@ -90,7 +76,6 @@
         :param boundary_coordinates=None: representative coordinate of the
                                           boundaries.
 
-<<<<<<< HEAD
         :param edge_coordinates=None: representative coordinate of the edges
         :type edge_coordinates: (NX2) array of floats
 
@@ -100,24 +85,16 @@
 
         :param boundary_coordinates=None: representative coordinate of the boundaries
         :type boundary_coordinates: (NX2) array of floats
-=======
->>>>>>> 8dab25c5
-
-
-<<<<<<< HEAD
+
+
         :param data = None: associated variables
         :type data: dict of UVar objects
 
         :param mesh_name = "mesh": optional name for the mesh
-        :type string:
-=======
-        :param mesh_name = "mesh": optional name for the mesh
-        :type string:
+        :type mesh_name: string
 
         Often this is too much data to pass in as literals -- so usually
         specialized constructors will be used instead (load from file, etc).
->>>>>>> 8dab25c5
-
         """
 
         self.nodes = nodes
@@ -134,14 +111,8 @@
 
         self.mesh_name = mesh_name
 
-<<<<<<< HEAD
         # the data associated with the grid
         # should be a dict of UVar objects
-=======
-        # The data associated with the grid
-        # should be a dict of DataSet objects.
->>>>>>> 8dab25c5
-
         self._data = {}  # The data associated with the grid.
         if data is not None:
             for dataset in data.values():
@@ -231,11 +202,7 @@
         # Room here to do consistency checking, etc.
         # For now -- simply make sure it's a numpy array.
         if nodes_coords is None:
-<<<<<<< HEAD
             self.nodes = np.zeros((0,2), dtype=NODE_DT)
-=======
-            self.nodes = np.zeros((0, 2), dtype=NODE_DT)
->>>>>>> 8dab25c5
         else:
             self._nodes = np.asarray(nodes_coords, dtype=NODE_DT)
 
@@ -361,47 +328,40 @@
         """
         return self._data
 
-    def add_data(self, data_set):
+    def add_data(self, uvar):
         """
         Add a UVar to the data dict
 
-<<<<<<< HEAD
-        :param data_set: the UVar object to add. its name will be the key in the data dict.
-        :type data_set: a ugrid.UVar object
-=======
-        :param data_set: the DataSet object to add.
-                         Its name will be the key in the data dict.
-        :type data_set: a ugrid.DataSet object
->>>>>>> 8dab25c5
+        :param uvar: the UVar object to add. its name will be the key in the data dict.
+        :type uvar: a ugrid.UVar object
 
         Some sanity checking is done to make sure array sizes are correct.
 
         """
         # Size check:
-        if data_set.location == 'node':
-            if len(data_set.data) != len(self.nodes):
+        if uvar.location == 'node':
+            if len(uvar.data) != len(self.nodes):
                 raise ValueError("length of data array must match"
                                  "the number of nodes")
-        elif data_set.location == 'edge':
-            if len(data_set.data) != len(self.edges):
+        elif uvar.location == 'edge':
+            if len(uvar.data) != len(self.edges):
                 raise ValueError("length of data array must match"
                                  "the number of edges")
-        elif data_set.location == 'face':
-            if len(data_set.data) != len(self.faces):
+        elif uvar.location == 'face':
+            if len(uvar.data) != len(self.faces):
                 raise ValueError("length of data array must match"
                                  "the number of faces")
-        elif data_set.location == 'boundary':
-            if len(data_set.data) != len(self.boundaries):
+        elif uvar.location == 'boundary':
+            if len(uvar.data) != len(self.boundaries):
                 raise ValueError("length of data array must match"
                                  "the number of boundaries")
         else:
             msg = "Can't add data associated with '{}'".format
-            raise ValueError(msg(data_set.location))
-        self._data[data_set.name] = data_set
+            raise ValueError(msg(uvar.location))
+        self._data[uvar.name] = uvar
 
     def find_data_sets(self, standard_name, location=None):
         """
-<<<<<<< HEAD
         Find all :py:class:`UVar`s that match the specified standard name
 
         :param str standard_name: the standard name attribute (based on the UGRID conventions)
@@ -410,19 +370,6 @@
                            :py:class:`UVar`s (one of 'node', 'edge', 'face', or 'boundary').
 
         :return: set of matching :py:class:`UVar`s
-=======
-        Find all :py:class:`DataSet`s that match the specified standard name.
-
-        :param str standard_name: the standard name attribute
-                                  (based on the UGRID conventions).
-
-        :keyword location: optional attribute location to narrow the returned
-                           :py:class:`DataSet`s (one of 'node', 'edge',
-                           'face', or 'boundary').
-
-        :return: set of matching :py:class:`DataSet`s.
-
->>>>>>> 8dab25c5
         """
         found = set()
         for ds in self._data.values():
@@ -481,24 +428,14 @@
         essentially giving the neighbors of each triangle.
 
         Note: arbitrary order and CW vs CCW may not be consistent.
-
-<<<<<<< HEAD
-        note: arbitrary order and CW vs CCW may not be consistent
-=======
->>>>>>> 8dab25c5
         """
         num_vertices = self.num_vertices
         num_faces = self.faces.shape[0]
         face_face = np.zeros((num_faces, num_vertices), dtype=IND_DT)
         face_face += -1  # Fill with -1.
 
-<<<<<<< HEAD
         # loop through all the triangles to find the matching edges:
         edges = {} # dict to store the edges in
-=======
-        # Loop through all the triangles to find the matching edges:
-        edges = {}  # dict to store the edges in.
->>>>>>> 8dab25c5
         for i, face in enumerate(self.faces):
             # Loop through edges of the triangle:
             for j in range(num_vertices):
@@ -506,15 +443,9 @@
                     edge = (face[j], face[j+1])
                 else:
                     edge = (face[-1], face[0])
-<<<<<<< HEAD
                 if edge[0] > edge[1]: # sort the node numbers
                     edge = (edge[1], edge[0])
                 # see if it is already in there
-=======
-                if edge[0] > edge[1]:  # Sort the node numbers.
-                    edge = (edge[1], edge[0])
-                # See if it is already in there.
->>>>>>> 8dab25c5
                 prev_edge = edges.pop(edge, None)
                 if prev_edge is not None:
                     face_num, edge_num = prev_edge
@@ -531,10 +462,6 @@
         This will replace the existing edge array, if there is one.
 
         NOTE: arbitrary order -- should the order be preserved?
-<<<<<<< HEAD
-=======
-
->>>>>>> 8dab25c5
         """
         num_vertices = self.num_vertices
         num_faces = self.faces.shape[0]
@@ -547,11 +474,7 @@
             # Loop through edges:
             for j in range(num_vertices):
                 edge = (face[j-1], face[j])
-<<<<<<< HEAD
                 if edge[0] > edge[1]: # flip them
-=======
-                if edge[0] > edge[1]:  # Flip them.
->>>>>>> 8dab25c5
                     edge = (edge[1], edge[0])
                 edges.add(edge)
         self._edges = np.array(list(edges), dtype=IND_DT)
@@ -574,11 +497,7 @@
                     if j == self.num_vertices-1:
                         bound = (self.faces[i, -1], self.faces[i, 0])
                     else:
-<<<<<<< HEAD
                         bound = ( self.faces[i,j], self.faces[i,j+1] )
-=======
-                        bound = (self.faces[i, j], self.faces[i, j+1])
->>>>>>> 8dab25c5
                     boundaries.append(bound)
         self.boundaries = boundaries
 
@@ -687,22 +606,12 @@
                                         self.faces.shape[1])
             nclocal.createDimension('two', 2)
 
-<<<<<<< HEAD
             #mesh topology
             mesh = nclocal.createVariable(mesh_name, IND_DT, (), )
             mesh.cf_role = "mesh_topology"
             mesh.long_name = "Topology data of 2D unstructured mesh"
             mesh.topology_dimension = 2
             mesh.node_coordinates = "{0}_node_lon {0}_node_lat".format(mesh_name)
-=======
-            # Mesh topology.
-            mesh = nclocal.createVariable(mesh_name, IND_DT, (),)
-            mesh.cf_role = "mesh_topology"
-            mesh.long_name = "Topology data of 2D unstructured mesh"
-            mesh.topology_dimension = 2
-            coord = "{0}_node_lon {0}_node_lat".format
-            mesh.node_coordinates = coord(mesh_name)
->>>>>>> 8dab25c5
 
             if self.edges is not None:
                 # Attribute required if variables will be defined on edges.
@@ -714,13 +623,7 @@
             if self.faces is not None:
                 mesh.face_node_connectivity = mesh_name+"_face_nodes"
                 if self.face_coordinates is not None:
-<<<<<<< HEAD
                     mesh.face_coordinates = "{0}_face_lon {0}_face_lat".format(mesh_name) ##  optional attribute
-=======
-                    # Optional attribute.
-                    coord = "{0}_face_lon {0}_face_lat".format
-                    mesh.face_coordinates = coord(mesh_name)
->>>>>>> 8dab25c5
             if self.face_edge_connectivity is not None:
                 # Optional attribute (requires edge_node_connectivity).
                 mesh.face_edge_connectivity = mesh_name + "_face_edges"

--- conflicted
+++ resolved
@@ -1,6 +1,5 @@
 """
-
-Miscellaneous utilities functions.
+Miscellaneous util functions.
 
 """
 
@@ -59,13 +58,6 @@
 
     return(((x1-x3)*(y2-y3)-(x2-x3)*(y1-y3))/2)
 
-<<<<<<< HEAD
-=======
-
-def asarraylike(obj):
-    """
-    tests if obj acts enough like an array to be used in pyugrid.
->>>>>>> 27981a9b
 
 must_have = ['dtype', 'shape', 'ndim','__len__', '__getitem__', '__getattribute__']
 def isarraylike(obj):
@@ -92,9 +84,5 @@
 
     """
 
-<<<<<<< HEAD
     return obj if isarraylike(obj) else np.array(obj)
 
-=======
-    return obj
->>>>>>> 27981a9b

--- conflicted
+++ resolved
@@ -11,18 +11,13 @@
 
 from __future__ import (absolute_import, division, print_function)
 
-<<<<<<< HEAD
 import os
 import pytest
 import numpy as np
 
-from .utilities import chdir
-=======
-
 import numpy as np
 
 from utilities import chdir
->>>>>>> 536af1d0
 from pyugrid.ugrid import UGrid, UVar
 from test_examples import two_triangles
 
